--- conflicted
+++ resolved
@@ -75,11 +75,7 @@
 
       - id: django-import-check
         name: Django management command import test
-<<<<<<< HEAD
-        entry: bash -c "cd django_backend && PYTHONPATH=.. DJANGO_SETTINGS_MODULE=core.settings python -c 'import django; django.setup(); from core.management.commands import playlist_etl_main, e_playlist_service_track, f_track; print(\"✅ All management commands import successfully\")'"
-=======
         entry: bash -c "cd django_backend && PYTHONPATH=.. DJANGO_SETTINGS_MODULE=core.settings python -c 'import django; django.setup(); from core.management.commands import playlist_etl_main, view_count_main, e_playlist_service_track, f_track; print(\"✅ All management commands import successfully\")'"
->>>>>>> f275449a
         language: system
         pass_filenames: false
         files: ^django_backend/core/management/commands/.*\.py$
